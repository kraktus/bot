--- conflicted
+++ resolved
@@ -1,15 +1,13 @@
-<<<<<<< HEAD
+from abc import ABCMeta
 from typing import Any, Generator, Hashable, Iterable
-=======
-from abc import ABCMeta
 
 from discord.ext.commands import CogMeta
 
 
 class CogABCMeta(CogMeta, ABCMeta):
     """Metaclass for ABCs meant to be implemented as Cogs."""
+
     pass
->>>>>>> 83127be0
 
 
 class CaseInsensitiveDict(dict):
